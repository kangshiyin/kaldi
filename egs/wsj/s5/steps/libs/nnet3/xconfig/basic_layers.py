--- conflicted
+++ resolved
@@ -1,10 +1,7 @@
 # Copyright 2016    Johns Hopkins University (Dan Povey)
 #           2016    Vijayaditya Peddinti
-<<<<<<< HEAD
+#           2017    Google Inc. (vpeddinti@google.com)
 #           2017    Vimal Manohar
-=======
-#           2017    Google Inc. (vpeddinti@google.com)
->>>>>>> b2d5d368
 # Apache 2.0.
 
 """ This module contains the parent class from which all layers are inherited
